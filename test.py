--- conflicted
+++ resolved
@@ -8,14 +8,10 @@
 import nose
 import numpy as np
 from numpy.testing import (assert_equal, assert_almost_equal, assert_allclose)
-<<<<<<< HEAD
 from pimsviewer import Viewer, Slider, PipelinePlugin, AnnotatePlugin, PlottingPlugin
-from pims import FramesSequence, FramesSequenceND, Frame, pipeline
-=======
-from pimsviewer import Viewer, ViewerPipeline, Slider, ViewerAnnotate
 from pims import FramesSequence, Frame, pipeline
 from pimsviewer.base_frames import FramesSequenceND, reads_axes
->>>>>>> 446f96a0
+
 import pandas as pd
 
 from types import MethodType
